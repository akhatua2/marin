# Autoscaling Cluster for Marin Data Processing
In Marin, we use GCP TPUs (provided by TRC) to do all of our work, including non-training tasks.
We have three clusters for Marin, each with a different TPU type:

- `marin-us-central2` (default): v4's
- `marin-us-west4`: v5e's
- `marin-eu-west4`: v5e's

It is important to understand that almost all of our compute is preemptible. This means that the VMs can be shut down at
any time by Google, and we will lose all data on them. We have to design our jobs to be able to handle this, and we have
to be prepared for jobs to fail at any time.

## Our Cluster

At a high-level, this directory provides all setup scripts and configuration files for standing up a Ray Cluster and
interacting with it to do lightweight monitoring and reconfiguration. The architecture of our cluster is as follows:

- **Head Node**: A *persistent* (on-demand) [`n2-standard-8` GCP VM](https://cloud.google.com/compute/docs/general-purpose-machines) with 8 CPUs and 32 GB of
  RAM, and a 200 GB disk.
- **Worker Nodes**: An autoscaling number of **preemptible** TPU v4-8 or v5e VMs; a minimum of 4 VMs will be kept alive
 at all times, with a maximum of 1024 VMs alive at once (we can increase this number).

In the v4 cluster, we use v4-8's as our worker nodes. In the v5e clusters, we use v5e-1's as our worker nodes.

The head node is responsible for coordinating the cluster, while the worker nodes are responsible for executing the
actual tasks. In general, we try to avoid running any actual computation on the head node, as it is a shared resource.

## Ray

[Ray](https://docs.ray.io/en/latest/cluster/running-applications/job-submission/index.html) provides a simple interface
for programmatically spinning up compute and scheduling/running jobs at scale. For Marin, we structure our data
processing jobs to be Ray compatible, so we can quickly parallelize across different nodes.

**Useful Documentation** -- Time-permitting, consult the official Ray documentation to learn more about how Ray works,
with helpful examples for working with Clusters and Jobs:
- [Ray Core](https://docs.ray.io/en/latest/ray-core/walkthrough.html): Provides a walkthrough of Ray "tasks" (atomic
  unit of work to be distributed), as well as `@ray.remote` syntax. For concrete code, try
  [this guide with examples](https://docs.ray.io/en/latest/ray-core/tasks.html).
- [Ray Jobs](https://docs.ray.io/en/latest/cluster/running-applications/job-submission/quickstart.html): Ray Jobs
  quickstart, with additional details about "special case" jobs (specifying CPUs, adding new Python packages).
- [Ray Cluster](https://docs.ray.io/en/latest/cluster/key-concepts.html): Nitty-gritty of Ray Clusters.
  After reading overview, see
  [this guide for deploying on GCP](https://docs.ray.io/en/latest/cluster/vms/user-guides/launching-clusters/gcp.html)
  and [this repository for setting up with TPUs](https://github.com/tensorflow/tpu/tree/master/tools/ray_tpu/src/serve).

### Structuring Code & Running Jobs

TODO: we should update this for the experiment framework

The way we're using Ray for data curation / processing is really as a distributed task queue -- we define an individual
Python script for each "job" (e.g., running a toxicity classifier on Reddit), breaking the computation into "tasks" that
are parallelized across the entire cluster.

A task is a "pure" function that operates over some atomic unit of the overall job (e.g., running the toxicity
classifier on a single Reddit thread). A good rule of thumb is to break a job down into individual tasks that can
complete within 1-10 minutes.

The following provides a simple sketch of what a job script might look like:

```python
from marin.toxicity import toxicity_classifier
from marin.utils import fsspec_exists

import fsspec
import ray


def get_sentinel_path(gcs_file_path: str) -> str:
    return f"{gcs_file_path}.COMPLETE"


def finalize_sentinel(sentinel_gcs_path: str, content: str = "Task Completed") -> None:
    with fsspec.open(sentinel_gcs_path, "w") as f:
        f.write(content)


# Task Function --> this actually will be parallelized across cluster workers
@ray.remote
def classify_reddit_toxicity(gcs_reddit_input: str, gcs_toxicity_output: str) -> bool:
    """Read from input, perform toxicity classification, write to output -- return success/failure."""

    # [Short-Circuit] If "sentinel" file exists, task has been successfully completed
    sentinel_gcs_path = get_sentinel_path(gcs_toxicity_output)
    if fsspec_exists(sentinel_gcs_path):
        return True

    # Read and validate `gcs_reddit_input`
    ...

    # Run toxicity classifier and get scores --> write to `gcs_toxicity_output` as you go!
    with fsspec.open(gcs_toxicity_output, "w", compression="infer") as out:
        ...

    # Finalize Sentinel
    finalize_sentinel(sentinel_gcs_path)

    return True


# Main Function (runs in a single processing on cluster head node) --> responsible for "dispatching" tasks
def run_toxicity_classifier_reddit() -> None:
    """Iterate over Reddit threads and run toxicity classifier."""

    # Load List of GCS Input Paths (e.g., one file for K threads)
    gcs_reddit_inputs: List[str] = [...]

    # Create Corresponding List of GCS Output Paths (to store toxicity scores)
    gcs_toxicity_outputs: List[str] = ["<...>" for input_path in gcs_reddit_inputs]

    # Initialize Connection to Ray Cluster
    ray.init()

    # Invoke / Dispatch Tasks (call .remote() --> return *promises* -- a list of references to task output)
    success_refs = []
    for i in range(len(gcs_reddit_inputs)):
        success_refs.append(classify_reddit_toxicity.remote(gcs_reddit_inputs[i], gcs_toxicity_outputs[i]))

    # Resolve / Verify Task Successes (call .get() on individual references)
    #   =>> TODO (siddk) :: There's actually a cleaner API for this that doesn't block on task ordering... fix!
    task_successes = {input_path: False for input_path in gcs_reddit_inputs}
    for i, input_path in enumerate(gcs_reddit_inputs):
        successful = ray.get(success_refs[i])  # Blocks until ready
        task_successes[input_path] = successful

    # Cleanup -- Write Successes / Failures to GCS
    ...


if __name__ == "__main__":
    run_toxicity_classifier_reddit()
```

Note the "short-circuiting" structure of the `@ray.remote` decorated function `classify_reddit_toxicity`; in general,
writing your job scripts and tasks so that they are
[*idempotent*](https://stackoverflow.com/questions/1077412/what-is-an-idempotent-operation) (can be invoked multiple times, always returning the same output) is a good idea, and gracefully
handles cases where individual tasks crash or a VM worker gets preempted in the middle of running a task.

---

# Maintaining a Ray Cluster

We have 3 Marin clusters, based on where our TPU quota is available:

* `marin-us-central2` (default). v4's
* `marin-us-west4` v5e's
* `marin-eu-west4` v5e's
* `marin-us-east5` v6e's
* `marin-us-east1` v6e's

Each config is in a separate file in the `infra` directory. Thes files are automatically generated by the
`infra/update-cluster-configs.py` script, which reads the `infra/marin-cluster-template.yaml` file. **Do not edit the
`cluster.yaml` files directly**. Instead, edit the template file and run the script to update the cluster configs.**
For short term testing, it's fine to edit the `cluster.yaml` directly, but remember to update the template file and
regenerate the configs before merging.

```bash
export CLUSTER=us-central2

# Launch the Cluster -- will automatically provision the head node, and start configuring the minimum number of workers
ray up -y infra/marin-$CLUSTER.yaml

# Kill the Cluster (takes a while to gracefully terminate nodes)
ray down -y infra/marin-$CLUSTER.yaml

# Monitor the Ray Autoscaler Logs (in case there are problems spinning up workers)
#   =>> Note that `exec` lets you run arbitrary commands on the head node!
ray exec infra/marin-$CLUSTER.yaml "tail -n 100 -f /tmp/ray/session_latest/logs/monitor*"

# SSH into the Head Node
ray attach infra/marin-$CLUSTER.yaml
```

By default, each cluster is provisioned with a persistent `n2-standard-8` VM acting as
the head node. At any given time, there should be a minimum of 4 TPU `v4-8` VMs acting as workers, with an autoscaling
limit of 1024 VMs (so a maximum of 8 * 1024 = 8,192 total v4 cores or 4,096 v4 chips).

Each TPU `v4-8` VM actually has a surprising amount of CPUs and RAM (~240 CPUs, 200GB+ of RAM). However, Ray doesn't
actually do anything under the hood to ensure that a job is actually using the number of logical resources specified
(e.g., a job that on paper requests 1 CPU can use arbitrary cores/RAM). To mitigate this on the scheduler side,
the config file configures each worker with only 120 visible CPUs.

### Restarting the Cluster
There is currently an error on the Ray autoscaler side with spot-TPU instances, where the Ray autoscaler is not able
to detect when spot-TPU instances are dead and as a result, we may be left in a state with just the head node and
no more spot-TPU worker instances starting up. When this state occurs, please message in the #marin-infra slack
that you are going to restart the cluster (call `ray down infra/marin-$CLUSTER.yaml` and then `ray up infra/marin-$CLUSTER.yaml`).

**Important step for reserved workers**

If there are reserved workers, you all also need to take care to delete the reserved workers, then take down the cluster,
bring up the cluster and finally spin the reserved workers back up

To add manual workers from our reserved quota to cluster:
1. If rebooting, first go to **[Queued Resources](https://console.cloud.google.com/compute/tpus?authuser=1&project=hai-gcp-models&tab=queuedResources&invt=AbuT6A)** and delete any existing queued resources for the zone you want to add workers for.
2. Go to **[VM instances](https://console.cloud.google.com/compute/instances?authuser=1&invt=AbuT6A&project=hai-gcp-models)** and find the head node for the zone you want (e.g., `us-central2-b`) and get its internal IP.
3. Run the following command to launch a manual worker, **Double check whether we have reserved quota!**:
```bash
python infra/manual_ray_worker_launch.py --cluster_yaml infra/marin-us-central2.yaml --reserved --tpu_type v4-128 --head $IP --zone us-central2-b
```
If all our quota is preemptible and you need a manual worker for some reason (unlikely except for vllm clusters) then run
```bash
python infra/manual_ray_worker_launch.py --cluster_yaml infra/marin-us-central2.yaml --preemptible --tpu_type v4-128 --head $IP --zone us-central2-b
```
4. Repeat step 3 as needed to launch additional manual workers.

Please note that after restarting the cluster and queueing the first job, it will likely stall because it takes a while
for the head node to actually spin up the worker sometimes (~10min).

To recap the full process for restarting the cluster is as follows:

```bash
# 1. First, delete any existing queued resources for the zone
# Go to Queued Resources in GCP Console and delete existing resources

# 2. Delete any queued workers
# Go to VM instances in GCP Console and delete queued workers

# 3. Delete any reserved workers
gcloud alpha compute tpus tpu-vm list --project=hai-gcp-models --zone $CLUSTER

# Example output format:
# NAME                                    ZONE        ACCELERATOR_TYPE  TYPE  TOPOLOGY  NETWORK  RANGE          STATUS
# ray-marin-{cluster}-worker-{id}-tpu     {zone}      v6e-4            V6E   2x2       default  10.202.0.0/20  READY
# ray-marin-{cluster}-worker-{id}-tpu     {zone}      v6e-8            V6E   2x4       default  10.202.0.0/20  READY
# ray-marin-{cluster}-worker-{id}-tpu     {zone}      v6e-64           V6E   8x8       default  10.202.0.0/20  DELETING
# WORKER_NAME below is which one of the workers above you want to delete

gcloud alpha compute tpus tpu-vm delete $WORKER_NAME --zone $CLUSTER --project hai-gcp-models

# 4. Take down the cluster
ray down -y infra/marin-$CLUSTER.yaml

# 5. Bring up the cluster
ray up -y infra/marin-$CLUSTER.yaml

# 6. Get the head node's internal IP
# Go to VM instances in GCP Console and find the head node's internal IP

# 7. Add reserved workers back (repeat for each worker needed)
python infra/manual_ray_worker_launch.py --cluster_yaml infra/marin-$CLUSTER.yaml \
       --reserved --tpu_type $TPU_TYPE --head $IP --zone $ZONE

# 8. Monitor the cluster startup
ray exec infra/marin-$CLUSTER.yaml "tail -n 100 -f /tmp/ray/session_latest/logs/monitor*"

# Note: After restarting and queueing the first job, it may stall for ~10 minutes
# while the head node spins up workers
```

If you want the command below will delete all reserved workers **BE VERY CAREFUL**
not to delete workers others are running jobs on. It will only be necessary for full resets
```bash
gcloud alpha compute tpus tpu-vm list --project=hai-gcp-models --zone $CLUSTER | grep "ray-marin-$CLUSTER-worker" | awk '{print $1}' | xargs -I {} gcloud alpha compute tpus tpu-vm delete {} --zone $CLUSTER --project hai-gcp-models --quiet
```
Note that some clusters have an extra letter at the end so you'll need to change the work template i.e.
```bash
<<<<<<< HEAD
export CLUSTER=us-east5-b
=======
export CLUSTER=us-east5-b-vllm
>>>>>>> 6615676f
gcloud alpha compute tpus tpu-vm list --project=hai-gcp-models --zone $CLUSTER | grep "ray-marin-us-east5-worker" | awk '{print $1}' | xargs -I {} gcloud alpha compute tpus tpu-vm delete {} --zone $CLUSTER --project hai-gcp-models --quiet

# after that's finished then run
python infra/manual_ray_worker_launch.py --cluster_yaml infra/marin-us-east5-b-vllm.yaml --preemptible --tpu_type v6e-8 --head $IP --zone us-east5-b
```
Where:
- `$CLUSTER` is the cluster name (e.g., `us-central2`, `us-west4`, or `eu-west4`)
- `$IP` is the head node's internal IP address
- `$ZONE` is the GCP zone (e.g., `us-central2-b`)

Remember to:
1. Message in the #marin-infra Slack channel before restarting
2. Wait for the cluster to fully initialize before running jobs
3. Be patient with the first job after restart as it may take ~10 minutes for workers to spin up

### Reconfiguring the Cluster

To reconfigure the cluster, you should generally modify the `infra/update-cluster-configs.py` script or the template
file `infra/marin-cluster-template.yaml` and not modify the `cluster.yaml` directly. This script will update all the
cluster configs in the `infra` directory with your changes.

In general, for additive operations like increasing the `max_workers` for autoscaling, you can just call `ray up`
against the already-running cluster. For larger changes, like changing the machine type of the workers, you should bring
the cluster down (`ray down`) and then bring it back up (`ray up`).

If you need to change something else about the cluster, e.g. if you're changing any of the initialization/setup
commands, it's best to bring the entire cluster down (`ray down`), *then edit the `marin-cluster-template.yaml`*, and
then bring the cluster back up (`ray up`); note that this will kill all VMs, including the head node.

#### Docker Image

If you need to make substantive changes to the machine software, you should change the Docker file at
`docker/marin/Dockerfile.cluster`. Then run `make cluster_docker` to rebuild the Docker image and push it to the
Google Artifact Registry. (Note that by default this will update the dockers for all clusters; if you only want to update it for one cluster, you can modify `CLUSTER_REPOS` variable in the Makefile). This will create a new image and a new tag, of the form
`"us-central2-docker.pkg.dev/hai-gcp-models/marin/marin_cluster:<TAG>"`. Tags can include the latest commit hash and the
date, for example:

```makefile
CLUSTER_REPOS = us-central2 europe-west4 us-west4
TAG_VERSIONS = latest $(shell git rev-parse --short HEAD) $(shell date -u +"%Y%m%d")
```

The `cluster_docker` command will handle creating artifact repositories if they don't exist, building the Docker image,
tagging it, and pushing it to all relevant regions and versions. If you run into a permissions error (e.g., 403) when pushing the Docker image, you may need to authenticate to the repo:

``` diff
gcloud auth configure-docker us-central2-docker.pkg.dev
gcloud auth configure-docker europe-west4-docker.pkg.dev
gcloud auth configure-docker us-west4-docker.pkg.dev
```

(`make cluster_docker` ought to do those steps for you, but just in case.)

After building the Docker image and pushing it to the relevant regions and versions, update the `infra/update-cluster-configs.py` script to point to the new image and regenerate the cluster configs. For instance, if you updated the `europe-west` cluster you can update the tags as below:

```diff
- DOCKER_TAGS = {
-    "us-central2": "20241022",
-    "us-west4": "20241022",
-    "europe-west4": "20241022",
-}
DOCKER_TAGS = {
    "us-central2": "20241022",
    "us-west4": "20241022",
    "europe-west4": "20241024",
}
```

Then run `python infra/update-cluster-configs.py` to regenerate the cluster configs. This will update each cluster
config in the `infra` directory with the corresponding new Docker image tag.

After that, you can restart each cluster with `ray down` and `ray up`.

**If you use a cluster, please use the corresponding bucket, as data transfer costs between regions are high**

If you need to change something else about the cluster, e.g. if you're changing any of the initialization/setup
commands, it's best to bring the entire cluster down (`ray down`), *then edit the `cluster.yaml`*, and then bring the
cluster back up (`ray up`); note that this will kill all VMs, including the head node (nothing lasts forever).

**Word of Warning**: Ray looks at the actual `cluster_name` and various worker names/configs to "identify" existing/new
clusters. To prevent orphaned states, do not change the names of the clusters without first bringing
the cluster down!


#### Environment Variables

We are currently using Google Secret Manager to store the environment variables that are needed to run the cluster.
You can edit those secrets by going to the Google Cloud Console and navigating to the Secret Manager. Once you add
a new version, you can cause the changes to propagate by killing the workers or restarting the cluster.


### Adding TPU Nodes Manually to the Cluster

Ray only supports on demand and preemptible TPUs. For reserved nodes, we need to add them manually to the cluster.

We have a modified version of the Levanter launch script that mostly automates this process. For example:

```bash
python infra/manual_ray_worker_launch.py --cluster_yaml infra/marin-us-central2.yaml \
       --reserved --tpu_type v4-128
```

This command will take a couple of minutes to run and then exit. You don't need to run this in a tmux or anything like
that. You can run it from your laptop.

If you want to change that to, say, two v4-64s, you need to delete the TPU node (using the GCP console) and then run the
command again with the new TPU type.<|MERGE_RESOLUTION|>--- conflicted
+++ resolved
@@ -254,11 +254,7 @@
 ```
 Note that some clusters have an extra letter at the end so you'll need to change the work template i.e.
 ```bash
-<<<<<<< HEAD
-export CLUSTER=us-east5-b
-=======
 export CLUSTER=us-east5-b-vllm
->>>>>>> 6615676f
 gcloud alpha compute tpus tpu-vm list --project=hai-gcp-models --zone $CLUSTER | grep "ray-marin-us-east5-worker" | awk '{print $1}' | xargs -I {} gcloud alpha compute tpus tpu-vm delete {} --zone $CLUSTER --project hai-gcp-models --quiet
 
 # after that's finished then run
