--- conflicted
+++ resolved
@@ -78,11 +78,7 @@
 class FineWebConfig:
     input_path: str
     output_path: str
-<<<<<<< HEAD
-    extract_method: str | None = None
-=======
     extract_method: str = "readability"
->>>>>>> 39a3e709
     config: str | TrafilaturaConfig = "default"
 
 
