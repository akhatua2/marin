--- conflicted
+++ resolved
@@ -31,11 +31,7 @@
     # We are keeping levanter deps for now. @TODO :: Remove them
     "jax==0.4.35",
     "multiprocess==0.70.16",
-<<<<<<< HEAD
     "levanter>=1.2.dev1163",
-=======
-    "levanter>=1.2.dev1162",
->>>>>>> 6b1bf7a5
 ]
 
 [project.optional-dependencies]
