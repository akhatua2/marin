[build-system]
requires = ["setuptools"]
build-backend = "setuptools.build_meta"

[project]
name = "marin"
version = "0.1.0"
readme = "README.md"
license = {file = "LICENSE"}

requires-python = ">=3.10"
dependencies = [
    "chardet",
    "cryptography",
    "datasets>=2.18.0",
    "dill",
    "draccus>=0.8.0",
    "fastparquet",
    "fsspec[http]>=2024.2,<2024.7",
    "gcsfs>=2024.2,<2024.7",
    "google-api-python-client~=2.0",
    "google-cloud-storage-transfer~=1.0",
    "html2text==2024.2.26",                 # TODO :: Check pin?
    "htmlmin==0.1.12",                      # TODO :: Check usage | pin?
    "markdownify==0.12.1",                  # TODO :: Check usage | pin?
    "multiprocess==0.70.16",
    "py7zr",
    "zstandard==0.23.0",
    "ray[default]==2.34.0",
    "readabilipy",
    "readability-lxml",
<<<<<<< HEAD
    "fsspec~=2024.3",
    "gcsfs~=2024.3",
    "s3fs~=2024.3",
=======
    "fsspec",
    "gcsfs",
    "s3fs",
>>>>>>> ab82b794
    "ray[default]==2.34.0",
    "lxml[html_clean]",
    "regex",
    "requests",
    "warcio",
    "levanter>=1.1.dev992",
    "lm-eval",
    "resiliparse",
    "trafilatura",
    "fasttext",
    "boto3==1.35.23"
]

[project.optional-dependencies]
dev = [
    "black>=24.8.0",
    "ipython",
    "mypy>=1.4.1",
    "pre-commit",
    "pytest>=8.3.2",
    "ruff>=0.5.7",
    "types-PyYAML",
    "types-requests",
    "types-six",
]

[tool.setuptools.packages.find]
where = ["."]
exclude = ["cache", "infra"]

[tool.setuptools.package-data]
"marin" = ["py.typed"]

[tool.black]
line-length = 121
target-version = ["py310"]
preview = true

# Note :: Grow more strict over time!
extend-exclude = """
(
    scripts/
)
"""

[tool.ruff]
line-length = 121
target-version = "py310"

# Note :: Grow more strict over time!
extend-exclude = ["scripts/"]

[tool.ruff.lint]
select = ["A", "B", "E", "F", "I", "NPY", "RUF", "UP", "W"]
ignore = ["F722", "B008", "UP015"]

[tool.ruff.lint.per-file-ignores]
"__init__.py" = ["E402", "F401"]

[tool.mypy]
python_version = "3.10"

# Note: Grow more strict over time!
ignore_missing_imports = true
exclude = [
    "marin/",
    "scripts/"
]<|MERGE_RESOLUTION|>--- conflicted
+++ resolved
@@ -29,15 +29,9 @@
     "ray[default]==2.34.0",
     "readabilipy",
     "readability-lxml",
-<<<<<<< HEAD
-    "fsspec~=2024.3",
-    "gcsfs~=2024.3",
-    "s3fs~=2024.3",
-=======
     "fsspec",
     "gcsfs",
     "s3fs",
->>>>>>> ab82b794
     "ray[default]==2.34.0",
     "lxml[html_clean]",
     "regex",
