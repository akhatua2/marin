--- conflicted
+++ resolved
@@ -348,95 +348,11 @@
         int8=sft_config.int8,
         steps_per_hf_export=sft_config.steps_per_hf_export,
         initialize_from_hf=sft_config.model_name_or_path,
-    )
-
-<<<<<<< HEAD
+        initialize_from_checkpoint_path=sft_config.initialize_from_checkpoint_path,
+    )
+
     if sft_config.reinit_tokens:
         raise NotImplementedError("reinit_tokens is not supported by default_train")
-=======
-    # Create the pod config
-    pod_config = PodConfig(
-        tpu_type=sft_config.tpu_type,
-        node_count=sft_config.node_count,
-    )
-
-    # Infer whether we're using mixture based on mixture_weights
-    if mixture_weights is not None:
-        if not isinstance(tokenized, dict):
-            raise ValueError("If mixture_weights is given tokenized should be a Dict[str, SupervisedUrlSourceConfig]")
-
-        # Configure the mixture-based SFT
-        inner_config = sft_mixture.SFTMixtureConfig(
-            trainer=trainer_config,
-            model=model_config,
-            optimizer=optimizer_config,
-            supervised_data=tokenized,
-            mixture_weights=mixture_weights,
-            mixture_block_size=sft_config.mixture_block_size,
-            tokenizer=sft_config.tokenizer,
-            model_name_or_path=(
-                sft_config.model_name_or_path
-                if sft_config.initialize_from_hf
-                else model_config.hf_checkpoint_converter().reference_checkpoint
-            ),
-            initialize_from_hf=sft_config.initialize_from_hf,
-            max_seq_len=sft_config.max_seq_len,
-            hf_save_steps=sft_config.steps_per_hf_export,
-            messages_field="messages",
-            input_role=sft_config.input_role,
-            output_role=sft_config.output_role,
-            stop_strategy=sft_config.stop_strategy,
-        )
-
-        config = TrainSFTMixturePodConfig(
-            config=inner_config,
-            pod_config=pod_config,
-            output_path=this_output_path(),
-        )
-        fn = run_levanter_sft_mixture
-
-    else:
-        # Handle the case of a single dataset
-        if isinstance(tokenized, InputName | ExecutorStep):
-            supervised_data = LMSupervisedDatasetConfig(
-                cache_dir=output_path_of(tokenized),
-                input_field=sft_config.input_role,
-                output_field=sft_config.output_role,
-            )
-            chat_train_urls = [output_path_of(tokenized, "**/*.jsonl.gz")]
-        elif isinstance(tokenized, LMSupervisedDatasetConfig):
-            supervised_data = tokenized
-            chat_train_urls = None
-        else:
-            raise ValueError(
-                "For non-mixture SFT, tokenized should be an InputName, ExecutorStep, or LMSupervisedDatasetConfig"
-            )
-
-        # Configure the single-dataset SFT
-        inner_config = sft.SFTConfig(
-            trainer=trainer_config,
-            model=model_config,
-            optimizer=optimizer_config,
-            supervised_data=supervised_data,
-            chat_train_urls=chat_train_urls,
-            tokenizer=sft_config.tokenizer,
-            model_name_or_path=sft_config.model_name_or_path if sft_config.initialize_from_hf else None,
-            initialize_from_hf=sft_config.initialize_from_hf,
-            max_seq_len=sft_config.max_seq_len,
-            hf_save_steps=sft_config.steps_per_hf_export,
-            messages_field="messages",
-            input_role=sft_config.input_role,
-            output_role=sft_config.output_role,
-            reinit_tokens=sft_config.reinit_tokens,
-        )
-
-        config = TrainSFTOnPodConfig(
-            config=inner_config,
-            pod_config=pod_config,
-            output_path=this_output_path(),
-        )
-        fn = run_levanter_sft
->>>>>>> 0c45e726
 
     # Create and return the ExecutorStep
     return default_train(
