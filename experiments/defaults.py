--- conflicted
+++ resolved
@@ -132,13 +132,9 @@
         config=TrainLmOnPodConfig(
             output_path=this_output_path(),
             tpu_type=train_config.tpu_type,
-<<<<<<< HEAD
             node_count=train_config.node_count,
-            data=data,
-=======
             data=pretraining_data,
             supervised_data=evaluation_data,
->>>>>>> d7bafbb2
             trainer=TrainerConfig(
                 tracker=WandbConfig(
                     project="marin",
