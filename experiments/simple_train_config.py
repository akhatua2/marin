from dataclasses import dataclass

from levanter.schedule import IntSchedule


@dataclass(frozen=True)
class SimpleTrainConfig:
    tpu_type: str
    train_batch_size: int | IntSchedule
    """
    The batch size for training. If an IntSchedule is provided, the batch size will be
    varied according to the schedule.
    """
    num_train_steps: int
    learning_rate: float
    data_seed: int | None = None
    weight_decay: float | None = None
    beta1: float | None = None
    beta2: float | None = None
    epsilon: float | None = None
    max_grad_norm: float | None = None
    warmup: float | None = None
    decay: float | None = None
    lr_schedule: str | None = None
    min_lr_ratio: float | None = None
    cycle_length: int | list[int] | None = None
    z_loss_weight: float | None = None
    ema_beta: float | None = None
    """exponential moving average beta"""

    steps_per_eval: int | None = None
    """how often to run validation losses"""
    steps_per_export: int = 10000
    steps_per_task_eval: int | None = None
    """how often to run task evaluations"""
    steps_per_hf_export: int | None = None
    """None means match steps_per_export, -1 disables"""

    node_count: int = 1

<<<<<<< HEAD
    initialize_from_checkpoint_path: str | None = None
=======
    allow_partial_checkpoint: bool = False
    """
    Allow loading partial checkpoints. This is useful for converting training to EMA, e.g.
    """

    allow_out_of_region_reads: bool = False
    """Allow us to read data from other regions. On GCS, intra-continent bandwidth is roughly 1 month of storage,
    so sometimes it makes more sense to just read across regions."""
    allow_out_of_region_writes: bool = False
    """This makes less sense than reading across regions, but for completeness."""
>>>>>>> e7da4aac
<|MERGE_RESOLUTION|>--- conflicted
+++ resolved
@@ -38,9 +38,9 @@
 
     node_count: int = 1
 
-<<<<<<< HEAD
     initialize_from_checkpoint_path: str | None = None
-=======
+    """Path to a checkpoint to initialize from. If None, the model will be trained from scratch."""
+
     allow_partial_checkpoint: bool = False
     """
     Allow loading partial checkpoints. This is useful for converting training to EMA, e.g.
@@ -50,5 +50,4 @@
     """Allow us to read data from other regions. On GCS, intra-continent bandwidth is roughly 1 month of storage,
     so sometimes it makes more sense to just read across regions."""
     allow_out_of_region_writes: bool = False
-    """This makes less sense than reading across regions, but for completeness."""
->>>>>>> e7da4aac
+    """This makes less sense than reading across regions, but for completeness."""