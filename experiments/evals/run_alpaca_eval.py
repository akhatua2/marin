--- conflicted
+++ resolved
@@ -7,15 +7,10 @@
 executor_main_config = ExecutorMainConfig(force_run_failed=True)
 steps = [
     evaluate_alpaca_eval(
-<<<<<<< HEAD
-        model_name="hypnotic_spoonbill_tulu_lr4e-4_6k",
-        model_path="gs://marin-us-central2/checkpoints/hypnotic_spoonbill_tulu_lr4e-4/hf/seed_0/57nwafni/step-5999/",
-=======
         # model_name="debug_llama3_tulu_5e-6_3eps_fix_tokenizer",
         # model_path="gs://marin-us-central2/checkpoints/train_lm_llama3_tulu_sft/hf/seed_0/ivl3pggc/step-3833/",
         model_name="debug_tootsie_tulu_lr1e-4",
         model_path="gs://marin-us-central2/checkpoints/train_lm_tootsie_tulu_lr1e-4/hf/seed_0/x5f4exqk/step-3833",
->>>>>>> 6615676f
         resource_config=SINGLE_TPU_V6E_8,
         engine_kwargs=DEFAULT_VLLM_ENGINE_KWARGS,
         # llama 3
