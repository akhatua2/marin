# Marin

<a href="https://marin.readthedocs.io/en/latest/?badge=latest">
    <img alt="Documentation" src="https://readthedocs.org/projects/marin/badge/?version=latest">
</a>
<a href="">
    <img alt="License" src="https://img.shields.io/github/license/marin-community/marin?color=blue" />
</a>

<!--marin-intro-start-->

> "*I am not afraid of storms, for I am learning how to sail my ship.*"<br/>
> – Louisa May Alcott

<<<<<<< HEAD
Marin is an open-source framework for the research and development of [foundation models](https://en.wikipedia.org/wiki/Foundation_model).
=======
[Marin](https://marin.community) is a modular, open-source framework for the research and development of [foundation models](https://en.wikipedia.org/wiki/Foundation_model).
>>>>>>> 91082097

A key feature of Marin is **reproducibility**: every step, from raw data to the final model are recorded, not just the end result.
This includes failed experiments, so the entire research process is transparent.

Marin's primary use case is training language model like Llama, DeepSeek, Qwen, etc.
Notably, this includes data curation, transformation, filtering, tokenization, training, and evaluation.

We used Marin to train the first open-source 8B parameter model to outperform Llama 3.1 8B.
You can see the training script [here](https://github.com/marin-community/marin/blob/main/experiments/tootsie/exp600_tootsie.py) or read the [retrospective](docs/reports/tootsie-retrospective.md).

<!--marin-intro-end-->

The documentation for Marin is available on [ReadTheDocs](https://marin.readthedocs.io/en/latest/) or in the [`docs/`](docs/) folder.

<!--marin-first-steps-start-->

To get started with Marin:

- [Install](docs/tutorials/installation.md) Marin.
- Train a [tiny language model](docs/tutorials/first-experiment.md) using Marin.
- See how to run a much larger [DCLM 1B/1x](docs/tutorials/train-an-lm.md) experiment using Marin.
- See a [summary of the experiments](docs/reports/index.md) we've run.
- Participate in the Marin [Speedrun competition](docs/tutorials/submitting-speedrun.md) to try to find the most efficient way to train a language model.
- Try out the [Marin Datashop](docs/tutorials/datashop.md) to contribute and create data for your use case.
- Join the [Marin Discord](https://discord.gg/J9CTk7pqcM) to chat with the community.

<!--marin-first-steps-end-->

## Example

Marin experiments are defined as a set of steps that can depend on each other and are executed in a topological order,
like a Makefile.

As a brief example of how you can use Marin, here is a complete script for training a tiny model on [TinyStories](https://huggingface.co/datasets/roneneldan/TinyStories).
You can check out the [full script](https://github.com/marin-community/marin/blob/main/experiments/tutorial/train_tiny_model_cpu.py) for more details.

<!--marin-example-start-->

```python
from experiments.defaults import default_tokenize, default_train
from experiments.llama import llama3_tokenizer, llama_nano
from experiments.simple_train_config import SimpleTrainConfig
from marin.execution.executor import executor_main
from marin.resources import CpuOnlyConfig

# 1. Choose a dataset
tinystories_hf_id = "roneneldan/TinyStories"

# 2. Tokenize the dataset
tinystories_tokenized = default_tokenize(
    name=tinystories_hf_id,  # path to write tokenized files (tokenized/ will be prepended)
    dataset=tinystories_hf_id,  # HF dataset id
    tokenizer=llama3_tokenizer,
)

# 3. Define training configuration
nano_train_config = SimpleTrainConfig(
    # Here we define the hardware resources we need.
    resources=CpuOnlyConfig(num_cpus=1),
    train_batch_size=4,
    num_train_steps=100,
    # set hyperparameters
    learning_rate=6e-4,
    weight_decay=0.1,
    # keep eval quick for tutorial
    max_eval_batches=4,
)

# 4. Train the model
nano_tinystories_model = default_train(
    name="marin-nano-tinystories",
    # Steps can depend on other steps: nano_tinystories_model depends on tinystories_tokenized
    tokenized=tinystories_tokenized,
    model_config=llama_nano,
    train_config=nano_train_config,
    # wandb tags
    tags=["llama", "nano", "tinystories", "tutorial"],
    # We can run many [eval_harness](https://github.com/EleutherAI/lm-evaluation-harness) tasks in the loop
    # during training, but there's no point in running evals on such a tiny model
    eval_harness_tasks=[],
    # to keep tutorial fast, skip default validation sets
    use_default_validation=False,
)

if __name__ == "__main__":
    executor_main(steps=[
        nano_tinystories_model,
    ])
```

Here, we create two [steps](docs/explanation/executor.md#steps), one for tokenizing the dataset and one for training the model.
The training step depends on the tokenized dataset step, so it will be executed after the tokenization step is completed.

<!--marin-example-end-->

With slight modifications, you can extend this to train a [larger model on a larger dataset](docs/tutorials/train-an-lm.md),
a [mixture of datasets](docs/tutorials/train-an-lm.md#mixture-of-sources), even scaling to very large TPU pods
(or multislice TPU, and, soon, multi-node GPUs!).<|MERGE_RESOLUTION|>--- conflicted
+++ resolved
@@ -12,11 +12,7 @@
 > "*I am not afraid of storms, for I am learning how to sail my ship.*"<br/>
 > – Louisa May Alcott
 
-<<<<<<< HEAD
-Marin is an open-source framework for the research and development of [foundation models](https://en.wikipedia.org/wiki/Foundation_model).
-=======
 [Marin](https://marin.community) is a modular, open-source framework for the research and development of [foundation models](https://en.wikipedia.org/wiki/Foundation_model).
->>>>>>> 91082097
 
 A key feature of Marin is **reproducibility**: every step, from raw data to the final model are recorded, not just the end result.
 This includes failed experiments, so the entire research process is transparent.
