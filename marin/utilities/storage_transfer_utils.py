--- conflicted
+++ resolved
@@ -13,11 +13,8 @@
 import fsspec
 from google.api_core import operations_v1
 from google.cloud import storage_transfer, storage_transfer_v1
-<<<<<<< HEAD
-=======
 
 logger = logging.getLogger(__name__)
->>>>>>> 579adea8
 
 
 def create_url_list_tsv_on_gcs(
@@ -118,30 +115,12 @@
 
     while time() - start_time < timeout:
         if (time() - start_time) % poll_interval == 0:
-<<<<<<< HEAD
-
-=======
->>>>>>> 579adea8
             # Prepare the filter string to get the operations for the job
             filter_string = f'{{"project_id": "{gcp_project_id}", "job_names": ["{job_name}"]}}'
             # List transfer operations for the job
             # Use operations_client to list operations related to this transfer job
             transfer_operations = operations_client.list_operations("transferOperations", filter_string)
             # Check the status of all operations
-<<<<<<< HEAD
-            operation_statuses = []
-            for operation in transfer_operations:
-                operation_statuses.append(operation.done)
-            complete_operations = operation_statuses.count(True)
-            total_operations = len(operation_statuses)
-            if total_operations > 0:
-                percent_complete = complete_operations / total_operations
-            else:
-                percent_complete = 0
-            print(f"Percent operations complete: {percent_complete} , {complete_operations}/{total_operations}")
-            if percent_complete == 1:
-                print(f"[*] Transfer Job Completed :: {job_name}")
-=======
             operation_statuses = [operation.done for operation in transfer_operations]
             complete_operations = operation_statuses.count(True)
             total_operations = len(operation_statuses)
@@ -152,7 +131,6 @@
             logger.info(f"{complete_operations}/{total_operations} ({percent_complete}%) complete")
             if percent_complete == 100:
                 logger.info(f"[*] Transfer Job Completed :: {job_name}")
->>>>>>> 579adea8
                 return
 
     raise TimeoutError(f"Transfer Job did not complete within {timeout} seconds; check status for {job_name}")