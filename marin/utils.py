--- conflicted
+++ resolved
@@ -350,17 +350,11 @@
     Useful when you have not easily serializable fields, such as `RuntimeEnv` in ResourceConfig.
     This does not check recursively for nested dataclasses- it checks only the top-level dataclass for
     the specified fields to exclude.
-<<<<<<< HEAD
+
     Args:
         obj: The dataclass object to convert.
         exclude: A set of field names to exclude from the dictionary.
-=======
-
-    Args:
-        obj: The dataclass object to convert.
-        exclude: A set of field names to exclude from the dictionary.
-
->>>>>>> bfbc4492
+
     Returns:
         A dictionary representation of the dataclass, excluding the specified fields.
     """
