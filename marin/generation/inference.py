--- conflicted
+++ resolved
@@ -156,12 +156,8 @@
             "prompt_column": config.prompt_column,
             "save_templated_prompt": config.save_templated_prompt,
             "apply_chat_template": config.apply_chat_template,
-<<<<<<< HEAD
-            "max_doc_tokens": config.max_doc_tokens,
-=======
             "max_doc_length": config.max_doc_length,
             "generated_text_column_name": config.generated_text_column_name,
->>>>>>> fbfa0d15
         },
         **ray_resources_kwarg(config),
     )
