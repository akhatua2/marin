--- conflicted
+++ resolved
@@ -12,8 +12,8 @@
 
 @dataclass
 class DedupeConfig:
-    input_dir: str
-    output_dir: str
+    input_path: str
+    output_path: str
     attribute_name: str = "duplicate_text"
     min_length: int = 0
     min_words: int = 0
@@ -22,7 +22,7 @@
     false_positive_rate: float = 0.001
     processes: int = 1
     decontaminate: bool = False
-    decontaminate_dir: Optional[str] = None
+    decontaminate_path: Optional[str] = None
 
 def copy_files_in(input_path, local_base_dir):
     # Ensure input_path doesn't end with a slash
@@ -138,8 +138,7 @@
 
 
 @ray.remote(runtime_env={"pip": ["dolma"]})
-<<<<<<< HEAD
-def dolma_dedup(input_dir, output_dir, attribute_name, min_length, min_words, bloom_filter_size, estimated_doc_count, false_positive_rate, processes, decomtaminate_dir, decontaminate):
+def dolma_dedup(input_path, output_path, attribute_name, min_length, min_words, bloom_filter_size, estimated_doc_count, false_positive_rate, processes, decomtaminate_dir, decontaminate):
     
     with tempfile.TemporaryDirectory() as tmpdir:
         try:
@@ -149,22 +148,13 @@
                 do_dedup(tmpdir, attribute_name, min_length, min_words, bloom_filter_size, estimated_doc_count, false_positive_rate, processes, read_only=False, bloom_filter_file="decotaminated_bloom_filter.bin")
 
                 # Then copy files of interest and apply bloom filter read only
-                copy_files_in(input_dir, tmpdir)
+                copy_files_in(input_path, tmpdir)
                 do_dedup(tmpdir, attribute_name, min_length, min_words, bloom_filter_size, estimated_doc_count, false_positive_rate, processes, read_only=True, bloom_filter_file="decotaminated_bloom_filter.bin")
-                copy_files_out(tmpdir, decomtaminate_dir, attribute_name)
+                copy_files_out(tmpdir, output_path, attribute_name)
             else:
-                copy_files_in(input_dir, tmpdir)
+                copy_files_in(input_path, tmpdir)
                 do_dedup(tmpdir, attribute_name, min_length, min_words, bloom_filter_size, estimated_doc_count, false_positive_rate, processes)
-                copy_files_out(tmpdir, output_dir, attribute_name)
-=======
-def dolma_dedup(input_path, output_path, attribute_name, min_length, min_words, bloom_filter_size, estimated_doc_count, false_positive_rate, processes):
-    
-    with tempfile.TemporaryDirectory() as tmpdir:
-        try:
-            copy_files_in(input_path, tmpdir)
-            do_dedup(tmpdir, attribute_name, min_length, min_words, bloom_filter_size, estimated_doc_count, false_positive_rate, processes)
-            copy_files_out(tmpdir, output_path, attribute_name)
->>>>>>> a4442f2c
+                copy_files_out(tmpdir, output_path, attribute_name)
         except Exception as e:
             print(f"An error occurred during deduplication: {e}")
     return "Deduplication process completed"
@@ -173,15 +163,14 @@
 def main(config: DedupeConfig):
     ray.init()
     # require directory if decontaminate is set
-    if config.decontaminate and config.decontaminate_dir is None:
-        raise ValueError("decontaminate_dir is required if decontaminate is set")
+    if config.decontaminate and config.decontaminate_path is None:
+        raise ValueError("decontaminate_path is required if decontaminate is set")
 
-<<<<<<< HEAD
-    input_dir = validate_marin_gcp_path(config.input_dir)
-    output_dir = validate_marin_gcp_path(config.output_dir)
+    input_path = validate_marin_gcp_path(config.input_path)
+    output_path = validate_marin_gcp_path(config.output_path)
     result = ray.get(dolma_dedup.remote(
-        input_dir, 
-        output_dir, 
+        input_path, 
+        output_path, 
         config.attribute_name, 
         config.min_length, 
         config.min_words, 
@@ -189,41 +178,10 @@
         config.estimated_doc_count, 
         config.false_positive_rate, 
         config.processes,
-        config.decontaminate_dir,
+        config.decontaminate_path,
         config.decontaminate
     ))
     print(result)
 
 if __name__ == "__main__":
-    main()
-=======
-    input_path = validate_marin_gcp_path(config.input_path)
-    output_path = validate_marin_gcp_path(config.output_path)
-    result = ray.get(dolma_dedup.remote(input_path, output_path, config.attribute_name, config.min_length, config.min_words, config.bloom_filter_size, config.estimated_doc_count, config.false_positive_rate, config.processes))
-    print(result)
-
-if __name__ == "__main__":
-    parser = argparse.ArgumentParser(description="Run Dolma deduplication on a single Ray worker")
-    parser.add_argument('--input_path', type=str, required=True, help='GCP input directory path')
-    parser.add_argument('--output_path', type=str, required=True, help="Output directory to save attributes for dedupe")
-    parser.add_argument('--attribute_name', type=str, default='duplicate_text', help='Name of the attribute to set if the document is a duplicate')
-    parser.add_argument('--min_length', type=int, default=0, help='Minimum length of documents to be deduplicated')
-    parser.add_argument('--min_words', type=int, default=0, help='Minimum number of uniseg word units in documents to be deduplicated')
-    parser.add_argument('--bloom_filter_size', type=int, default=None, help='Size of the Bloom filter in bytes')
-    parser.add_argument('--estimated_doc_count', type=int, default=1000000, help='Estimated number of documents to dedupe')
-    parser.add_argument('--false_positive_rate', type=float, default=0.001, help='Desired false positive rate for the Bloom filter')
-    parser.add_argument('--processes', type=int, default=1, help='Number of processes to use for deduplication')
-    args = parser.parse_args()
-    config = argparse.Namespace(
-    input_path=args.input_path,
-    output_path=args.output_path,
-    attribute_name=args.attribute_name,
-    min_length=args.min_length,
-    min_words=args.min_words,
-    bloom_filter_size=args.bloom_filter_size,
-    estimated_doc_count=args.estimated_doc_count,
-    false_positive_rate=args.false_positive_rate,
-    processes=args.processes
-    )   
-    main(config)
->>>>>>> a4442f2c
+    main()