--- conflicted
+++ resolved
@@ -200,7 +200,6 @@
         return batch
 
 
-<<<<<<< HEAD
 class GTEClassifier(FinewebEduClassifier):
     def __init__(self, model_name: str, attribute_name: str, max_length: int, *args, **kwargs):
         from transformers import AutoModelForSequenceClassification, AutoTokenizer
@@ -225,7 +224,8 @@
         xm.mark_step()
         logits = outputs.logits.squeeze(-1)
         return logits.tolist()
-=======
+
+
 class CompressionClassifier(BaseClassifier):
     """A classifier that calculates LZ4 compression ratios for text documents.
 
@@ -251,18 +251,14 @@
 
             compression_ratios.append({self.attribute_name: ratio})
         return {"attributes": compression_ratios}
->>>>>>> 764ef3bc
 
 
 class AutoClassifier(BaseClassifier):
     _MODEL_NAME_TO_CLS_DICT: ClassVar[dict[str, BaseClassifier]] = {
         "fasttext": FasttextClassifier,
         "fineweb": FinewebEduClassifier,
-<<<<<<< HEAD
         "gte": GTEClassifier,
-=======
         "compression": CompressionClassifier,
->>>>>>> 764ef3bc
     }
 
     def __init__(self, model_name: str, attribute_name: str, model_type: str | None, *args, **kwargs):
