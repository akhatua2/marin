"""
Usage:

ray job submit --working-dir . --no-wait -- \
python -m marin.processing.classification.inference \
    --config_path marin/processing/classification/config/dclm_fasttext.yaml
"""

import os

import draccus
import pandas as pd
import ray
<<<<<<< HEAD

# TODO(Chris): Can we remove this import, it needs pyarrow and pandas
=======
>>>>>>> 2084a9ab
from ray.runtime_env import RuntimeEnv

from marin.core.runtime import cached_or_construct_output
from marin.processing.classification.classifier import (
    AutoClassifier,
    BaseClassifier,
)
from marin.processing.classification.config.inference_config import InferenceConfig
from marin.utils import (
    fsspec_get_atomic_directories,
    fsspec_glob,
    fsspec_mkdirs,
    rebase_file_path,
)


def read_dataset(input_filename: str):
    """Read in a dataset and return as a Huggingface Dataset
<<<<<<< HEAD

    Args:
        input_filename: str
            The path to the input file. Currently supports .jsonl.gz and .parquet

=======

    Args:
        input_filename: str
            The path to the input file. Currently supports .jsonl.gz and .parquet

>>>>>>> 2084a9ab
    Returns:
        datasets.Dataset: A Huggingface Dataset in-memory without using the disk
    """
    import datasets

    datasets.disable_caching()
    datasets.logging.set_verbosity_warning()
    # We use pandas to read in the file so that we don't have to materialize
    # the entire dataset in disk since we have limited disk space.
    # Huggingface datasets loads the dataset into disk first and mmaps.
    if input_filename.endswith(".jsonl.gz"):
        df = pd.read_json(input_filename, compression="gzip", lines=True)
        dataset = datasets.Dataset.from_pandas(df)
        return dataset
    elif input_filename.endswith(".parquet"):
        df = pd.read_parquet(input_filename)
        dataset = datasets.Dataset.from_pandas(df)
        return dataset
    else:
        raise ValueError(f"Unsupported filetype: {input_filename}")


def write_dataset(dataset, output_filename: str):
    """Writes a Huggingface Dataset to a file (remote or local)"""
    if output_filename.endswith(".jsonl.gz"):
        dataset.to_json(output_filename, compression="gzip")
    elif output_filename.endswith(".parquet"):
        dataset.to_parquet(output_filename)
    else:
        raise ValueError(f"Unsupported filetype: {output_filename}")


@cached_or_construct_output(success_suffix="SUCCESS")
def process_file_with_quality_classifier(input_filename: str, output_filename: str, quality_classifier: BaseClassifier):
    dataset = read_dataset(input_filename)
<<<<<<< HEAD

    dataset = dataset.select_columns(["text", "id"])
    dataset = dataset.map(lambda batch: quality_classifier(batch), batched=True, batch_size=512)
    dataset = dataset.select_columns(["id", "attributes"])

    write_dataset(dataset, output_filename)


@ray.remote
def process_file_ray(
    input_filename: str,
    output_filename: str,
    model_name_or_path: str,
    attribute_name: str,
    model_type: str | None,
    filetype: str,
):
    print(f"[*] Read in dataset {input_filename}")

    quality_classifier = AutoClassifier.from_model_path(model_name_or_path, attribute_name, model_type=model_type)

=======

    dataset = dataset.select_columns(["text", "id"])
    dataset = dataset.map(lambda batch: quality_classifier(batch), batched=True, batch_size=512)
    dataset = dataset.select_columns(["id", "attributes"])

    write_dataset(dataset, output_filename)


@ray.remote
def process_file_ray(
    input_filename: str,
    output_filename: str,
    model_name_or_path: str,
    attribute_name: str,
    model_type: str | None,
    filetype: str,
):
    print(f"[*] Read in dataset {input_filename}")

    quality_classifier = AutoClassifier.from_model_path(model_name_or_path, attribute_name, model_type=model_type)

>>>>>>> 2084a9ab
    process_file_with_quality_classifier(input_filename, output_filename, quality_classifier)


@ray.remote
@cached_or_construct_output(success_suffix="SUCCESS")
<<<<<<< HEAD
def process_dir(
=======
def _process_dir(
>>>>>>> 2084a9ab
    input_path: str,
    output_path: str,
    model_name_or_path: str,
    attribute_name: str,
    model_type: str | None,
    filetype: str,
):
<<<<<<< HEAD
=======
    """Perform quality classification on a directory of files

    We assume that the input_path is a directory of files. Using _process_dir is more
    efficient than process_file_ray because it avoids the overhead of spawning a new
    Ray task for each file and instead processes all files in a single task.
    """
>>>>>>> 2084a9ab
    files = fsspec_glob(os.path.join(input_path, f"**/*.{filetype}"))

    quality_classifier = AutoClassifier.from_model_path(model_name_or_path, attribute_name, model_type=model_type)

    for input_filename in files:
        output_filename = rebase_file_path(input_path, input_filename, output_path)
        process_file_with_quality_classifier(input_filename, output_filename, quality_classifier)


def get_process_filepath_func(subdirectories: list[str]):
    if len(subdirectories) > 0:
        return _process_dir
    else:
        return process_file_ray


def get_filepaths_and_process_filepath_func(inference_config: InferenceConfig):
    filepaths = fsspec_get_atomic_directories(inference_config.input_path)
    process_filepath_func = get_process_filepath_func(filepaths)

    # This is the case where the directory has no subdirectories. So, we are iterating through files and not directories
    if len(filepaths) == 0:
        filepaths = fsspec_glob(os.path.join(inference_config.input_path, f"**/*.{inference_config.filetype}"))

    return filepaths, process_filepath_func


@ray.remote
def run_inference(inference_config: InferenceConfig):
    filepaths, process_filepath_func = get_filepaths_and_process_filepath_func(inference_config)

    input_path = inference_config.input_path
    output_path = inference_config.output_path
    responses = []
    for input_filepath in filepaths:
        if len(responses) > inference_config.task.max_in_flight:
            ready_refs, responses = ray.wait(responses, num_returns=1)
            ray.get(ready_refs)

        output_filepath = rebase_file_path(input_path, input_filepath, output_path)
        fsspec_mkdirs(os.path.dirname(output_filepath))

        result_ref = process_filepath_func.options(
            memory=inference_config.runtime.memory_limit_gb * 1024 * 1024 * 1024,
            runtime_env=RuntimeEnv(
                pip=inference_config.runtime.requirements_filepath,
            ),
            resources=inference_config.runtime.resources,
        ).remote(
            input_filepath,
            output_filepath,
            inference_config.model_name,
            inference_config.attribute_name,
            inference_config.model_type,
            inference_config.filetype,
        )

        responses.append(result_ref)

    try:
        ray.get(responses)
    except Exception as e:
        print(f"Error processing: {e}")


@draccus.wrap()
def main(inference_config: InferenceConfig):
    ray.get(run_inference.remote(inference_config))


if __name__ == "__main__":
    main()<|MERGE_RESOLUTION|>--- conflicted
+++ resolved
@@ -11,11 +11,6 @@
 import draccus
 import pandas as pd
 import ray
-<<<<<<< HEAD
-
-# TODO(Chris): Can we remove this import, it needs pyarrow and pandas
-=======
->>>>>>> 2084a9ab
 from ray.runtime_env import RuntimeEnv
 
 from marin.core.runtime import cached_or_construct_output
@@ -34,19 +29,11 @@
 
 def read_dataset(input_filename: str):
     """Read in a dataset and return as a Huggingface Dataset
-<<<<<<< HEAD
 
     Args:
         input_filename: str
             The path to the input file. Currently supports .jsonl.gz and .parquet
 
-=======
-
-    Args:
-        input_filename: str
-            The path to the input file. Currently supports .jsonl.gz and .parquet
-
->>>>>>> 2084a9ab
     Returns:
         datasets.Dataset: A Huggingface Dataset in-memory without using the disk
     """
@@ -82,7 +69,6 @@
 @cached_or_construct_output(success_suffix="SUCCESS")
 def process_file_with_quality_classifier(input_filename: str, output_filename: str, quality_classifier: BaseClassifier):
     dataset = read_dataset(input_filename)
-<<<<<<< HEAD
 
     dataset = dataset.select_columns(["text", "id"])
     dataset = dataset.map(lambda batch: quality_classifier(batch), batched=True, batch_size=512)
@@ -104,39 +90,12 @@
 
     quality_classifier = AutoClassifier.from_model_path(model_name_or_path, attribute_name, model_type=model_type)
 
-=======
-
-    dataset = dataset.select_columns(["text", "id"])
-    dataset = dataset.map(lambda batch: quality_classifier(batch), batched=True, batch_size=512)
-    dataset = dataset.select_columns(["id", "attributes"])
-
-    write_dataset(dataset, output_filename)
-
-
-@ray.remote
-def process_file_ray(
-    input_filename: str,
-    output_filename: str,
-    model_name_or_path: str,
-    attribute_name: str,
-    model_type: str | None,
-    filetype: str,
-):
-    print(f"[*] Read in dataset {input_filename}")
-
-    quality_classifier = AutoClassifier.from_model_path(model_name_or_path, attribute_name, model_type=model_type)
-
->>>>>>> 2084a9ab
     process_file_with_quality_classifier(input_filename, output_filename, quality_classifier)
 
 
 @ray.remote
 @cached_or_construct_output(success_suffix="SUCCESS")
-<<<<<<< HEAD
-def process_dir(
-=======
 def _process_dir(
->>>>>>> 2084a9ab
     input_path: str,
     output_path: str,
     model_name_or_path: str,
@@ -144,15 +103,12 @@
     model_type: str | None,
     filetype: str,
 ):
-<<<<<<< HEAD
-=======
     """Perform quality classification on a directory of files
 
     We assume that the input_path is a directory of files. Using _process_dir is more
     efficient than process_file_ray because it avoids the overhead of spawning a new
     Ray task for each file and instead processes all files in a single task.
     """
->>>>>>> 2084a9ab
     files = fsspec_glob(os.path.join(input_path, f"**/*.{filetype}"))
 
     quality_classifier = AutoClassifier.from_model_path(model_name_or_path, attribute_name, model_type=model_type)
